--- conflicted
+++ resolved
@@ -194,12 +194,8 @@
     var policyAuthority = !string.IsNullOrWhiteSpace(policy)
         ? $"{b2c["Instance"]!.TrimEnd('/')}/{tenantId}/{policy}/v2.0"
         : null;
-<<<<<<< HEAD
     Log.Information("AUTH CONFIG VERSION v10 - base issuer without policy");
-=======
-    Log.Information("AUTH CONFIG VERSION v9.82 - base issuer without policy");
     Log.Information("Authority: {Authority}", baseAuthority);
->>>>>>> 3a8bf7fa
 
     builder.Services
         .AddAuthentication(JwtBearerDefaults.AuthenticationScheme)
