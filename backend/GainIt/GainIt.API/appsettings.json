{
  "Serilog": {
    "MinimumLevel": {
      "Default": "Information",
      "Override": {
        "Microsoft": "Warning",
        "Microsoft.AspNetCore": "Warning",
        "Microsoft.EntityFrameworkCore": "Warning",
        "System": "Warning"
      }
    },
    "WriteTo": [
      {
        "Name": "Console",
        "Args": {
          "outputTemplate": "[{Timestamp:HH:mm:ss} {Level:u3}] {Message:lj} {Properties:j}{NewLine}{Exception}"
        }
      },
      {
        "Name": "File",
        "Args": {
          "path": "logs/gainit-.log",
          "rollingInterval": "Day",
          "retainedFileCountLimit": 30,
          "outputTemplate": "{Timestamp:yyyy-MM-dd HH:mm:ss.fff zzz} [{Level:u3}] {Message:lj} {Properties:j}{NewLine}{Exception}"
        }
      },
      {
        "Name": "ApplicationInsights",
        "Args": {
          "connectionString": "",
          "telemetryConverter": "Serilog.Sinks.ApplicationInsights.TelemetryConverters.TraceTelemetryConverter, Serilog.Sinks.ApplicationInsights"
        }
      }
    ],
    "Enrich": [ "FromLogContext", "WithThreadId", "WithProcessId" ],
    "Properties": {
      "Application": "GainIt.API"
    }
  },
  "ConnectionStrings": {
    "GainItPostgresDb": ""
  },
  "AzureSearch": {
    "Endpoint": "",
    "ApiKey": "",
    "IndexName": ""
  },
  "OpenAI": {
<<<<<<< HEAD
    "Endpoint": "",
    "ApiKey": "",
    "ChatModel": "",
    "EmbeddingModel": ""
=======
    "Endpoint": "YOUR_OPENAI_ENDPOINT",
    "ApiKey": "YOUR_OPENAI_API_KEY",
    "ChatModel": "YOUR_CHAT_MODEL",
    "EmbeddingModel": "YOUR_EMBEDDING_MODEL"
  },
  "AzureAdB2C": {
    "Instance": "https://gainitauth.ciamlogin.com/",
    "Domain": "gainitauth.onmicrosoft.com",
    "SignUpSignInPolicyId": "GainitauthUF1",
    "Audience": "api://gainitwebapp-dvhfcxbkezgyfwf6.israelcentral-01.azurewebsites.net"
  },
  "ApplicationInsights": {
    "ConnectionString": "YOUR_APPLICATION_INSIGHTS_CONNECTION_STRING"
>>>>>>> e03e0328
  },
  
  "AllowedHosts": "*"
}<|MERGE_RESOLUTION|>--- conflicted
+++ resolved
@@ -47,12 +47,6 @@
     "IndexName": ""
   },
   "OpenAI": {
-<<<<<<< HEAD
-    "Endpoint": "",
-    "ApiKey": "",
-    "ChatModel": "",
-    "EmbeddingModel": ""
-=======
     "Endpoint": "YOUR_OPENAI_ENDPOINT",
     "ApiKey": "YOUR_OPENAI_API_KEY",
     "ChatModel": "YOUR_CHAT_MODEL",
@@ -66,7 +60,6 @@
   },
   "ApplicationInsights": {
     "ConnectionString": "YOUR_APPLICATION_INSIGHTS_CONNECTION_STRING"
->>>>>>> e03e0328
   },
   
   "AllowedHosts": "*"
